package scalaz

<<<<<<< HEAD
/**
 * Liskov substitutability : A better <:<
 */
=======

/** Liskov substitutability: A better <:<
  * 
  * A <: B holds whenever A could be used in any negative context that expects a B.
  * (e.g. if you could pass an A into any function that expects a B.)
  */
>>>>>>> b8ef9d90


trait Liskov[-A,+B] {
  def subst[F[-_]](p: F[B]) : F[A]

  final def *[+[+_,+_],C,D](that: Liskov[C,D]) : Liskov[A+C,B+D] = Liskov.lift2(this,that)
  final def andThen[C](that: Liskov[B,C]) : Liskov[A,C] = Liskov.trans(that,this)
  final def compose[C](that: Liskov[C,A]) : Liskov[C,B] = Liskov.trans(this,that)
}

object Liskov { 

  /** A convenient type alias for Liskov */
  type <~:[-A,+B] = Liskov[A,B] 

  /** A flipped alias, for those used to their arrows running left to right */
  type :~>[+B,-A] = Liskov[A,B]

  /** Lift scala's subtyping relationship */
  implicit def isa[A,B >: A] : A <~: B = new (A <~: B) {
    def subst[F[-_]](p: F[B]) : F[A] = p
  }


  /** We can witness equality by using it to convert between types */
  implicit def witness[A,B](lt: A <~: B) : A => B = {
    type f[-X] = X => B
    lt.subst[f](identity)
  }

  /** Subtyping is reflexive */
  implicit def refl[A]: (A <~: A) = new (A <~: A) {
    def subst[F[_]](p:F[A]): F[A]= p
  }

  /** Subtyping is transitive */
  def trans[A,B,C](f: B <~: C, g: A <~: B) : A <~: C = {
    type g[-X] = X <~: C
    g.subst[g](f)
  }
 
  /** Subtyping forms a category */
  implicit def LiskovCategory: Category[<~:] = new Category[<~:] {
    def id[A] : (A <~: A) = refl[A]
    def compose[A,B,C](bc: B <~: C, ab: A <~: B) : (A <~: C) = trans(bc,ab)
  }

  /** We can lift subtyping into any covariant type constructor */
  def co[T[+_],A,A2](a: A <~: A2) : (T[A] <~: T[A2]) = {
    type a[-X] = T[X] <~: T[A2]
    a.subst[a](refl)
  }

  def co1_2[T[+_,_],Z,A,B](a: A <~: Z): T[A,B] <~: T[Z,B] = {
    type a[-X] = T[X,B] <~: T[Z,B]
    a.subst[a](refl)
  }

  def co2_2[T[_,+_],Z,A,B](a: B <~: Z): T[A,B] <~: T[A,Z] = {
    type a[-X] = T[A,X] <~: T[A,Z]
    a.subst[a](refl)
  }

  def co1_3[T[+_,_,_],Z,A,B,C](a: A <~: Z): T[A,B,C] <~: T[Z,B,C] = {
    type a[-X] = T[X,B,C] <~: T[Z,B,C]
    a.subst[a](refl)
  }

  def co2_3[T[_,+_,_],Z,A,B,C](a: B <~: Z): T[A,B,C] <~: T[A,Z,C] = {
    type a[-X] = T[A,X,C] <~: T[A,Z,C]
    a.subst[a](refl)
  }

  def co3_3[T[_,_,+_],Z,A,B,C](a: C <~: Z): T[A,B,C] <~: T[A,B,Z] = {
    type a[-X] = T[A,B,X] <~: T[A,B,Z]
    a.subst[a](refl)
  }

  def co1_4[T[+_,_,_,_],Z,A,B,C,D](a: A <~: Z): T[A,B,C,D] <~: T[Z,B,C,D] = {
    type a[-X] = T[X,B,C,D] <~: T[Z,B,C,D]
    a.subst[a](refl)
  }

  def co2_4[T[_,+_,_,_],Z,A,B,C,D](a: B <~: Z): T[A,B,C,D] <~: T[A,Z,C,D] = {
    type a[-X] = T[A,X,C,D] <~: T[A,Z,C,D]
    a.subst[a](refl)
  }

  def co3_4[T[_,_,+_,_],Z,A,B,C,D](a: C <~: Z): T[A,B,C,D] <~: T[A,B,Z,D] = {
    type a[-X] = T[A,B,X,D] <~: T[A,B,Z,D]
    a.subst[a](refl)
  }

  def co4_4[T[_,_,_,+_],Z,A,B,C,D](a: D <~: Z): T[A,B,C,D] <~: T[A,B,C,Z] = {
    type a[-X] = T[A,B,C,X] <~: T[A,B,C,Z]
    a.subst[a](refl)
  }

  /** lift2(a,b) = co1_2(a) compose co2_2(b) */
  def lift2[T[+_,+_],A,A2,B,B2](
    a: A <~: A2,
    b: B <~: B2
  ): (T[A,B] <~: T[A2,B2]) = {
    type a[-X] = T[X,B2] <~: T[A2,B2]
    type b[-X] = T[A,X]  <~: T[A2,B2]
    b.subst[b](a.subst[a](refl))
  }

  /** lift3(a,b,c) = co1_3(a) compose co2_3(b) compose co3_3(c) */
  def lift3[T[+_,+_,+_],A,A2,B,B2,C,C2](
    a: A <~: A2,
    b: B <~: B2,
    c: C <~: C2
  ): (T[A,B,C] <~: T[A2,B2,C2]) = {
    type a[-X] = T[X,B2,C2] <~: T[A2,B2,C2]
    type b[-X] = T[A,X, C2] <~: T[A2,B2,C2]
    type c[-X] = T[A,B, X ] <~: T[A2,B2,C2]
    c.subst[c](b.subst[b](a.subst[a](refl)))
  }

  /** lift4(a,b,c,d) = co1_3(a) compose co2_3(b) compose co3_3(c) compose co4_4(d) */
  def lift4[T[+_,+_,+_,+_],A,A2,B,B2,C,C2,D,D2](
    a: A <~: A2,
    b: B <~: B2,
    c: C <~: C2,
    d: D <~: D2
  ): (T[A,B,C,D] <~: T[A2,B2,C2,D2]) = {
    type a[-X] = T[X,B2,C2,D2] <~: T[A2,B2,C2,D2]
    type b[-X] = T[A,X, C2,D2] <~: T[A2,B2,C2,D2]
    type c[-X] = T[A,B, X ,D2] <~: T[A2,B2,C2,D2]
    type d[-X] = T[A,B, C ,X ] <~: T[A2,B2,C2,D2]
    d.subst[d](c.subst[c](b.subst[b](a.subst[a](refl))))
  }

  /** We can lift subtyping into any contravariant type constructor */
  def contra[T[-_],A,A2](a: A <~: A2) : (T[A2] <~: T[A]) = {
    type a[-X] = T[A2] <~: T[X]
    a.subst[a](refl)
  }

  // binary 
  def contra1_2[T[-_,_],Z,A,B](a: A <~: Z) : (T[Z,B] <~: T[A,B]) = { 
    type a[-X] = T[Z,B] <~: T[X,B]
    a.subst[a](refl)
  }

  def contra2_2[T[_,-_],Z,A,B](a: B <~: Z) : (T[A,Z] <~: T[A,B]) = { 
    type a[-X] = T[A,Z] <~: T[A,X]
    a.subst[a](refl)
  }

  // ternary
  def contra1_3[T[-_,_,_],Z,A,B,C](a: A <~: Z) : (T[Z,B,C] <~: T[A,B,C]) = { 
    type a[-X] = T[Z,B,C] <~: T[X,B,C]
    a.subst[a](refl)
  }

  def contra2_3[T[_,-_,_],Z,A,B,C](a: B <~: Z) : (T[A,Z,C] <~: T[A,B,C]) = { 
    type a[-X] = T[A,Z,C] <~: T[A,X,C]
    a.subst[a](refl)
  }

  def contra3_3[T[_,_,-_],Z,A,B,C](a: C <~: Z) : (T[A,B,Z] <~: T[A,B,C]) = { 
    type a[-X] = T[A,B,Z] <~: T[A,B,X]
    a.subst[a](refl)
  }

  def contra1_4[T[-_,_,_,_],Z,A,B,C,D](a: A <~: Z) : (T[Z,B,C,D] <~: T[A,B,C,D]) = { 
    type a[-X] = T[Z,B,C,D] <~: T[X,B,C,D]
    a.subst[a](refl)
  }

  def contra2_4[T[_,-_,_,_],Z,A,B,C,D](a: B <~: Z) : (T[A,Z,C,D] <~: T[A,B,C,D]) = { 
    type a[-X] = T[A,Z,C,D] <~: T[A,X,C,D]
    a.subst[a](refl)
  }

  def contra3_4[T[_,_,-_,_],Z,A,B,C,D](a: C <~: Z) : (T[A,B,Z,D] <~: T[A,B,C,D]) = { 
    type a[-X] = T[A,B,Z,D] <~: T[A,B,X,D]
    a.subst[a](refl)
  }

  def contra4_4[T[_,_,_,-_],Z,A,B,C,D](a: D <~: Z) : (T[A,B,C,Z] <~: T[A,B,C,D]) = { 
    type a[-X] = T[A,B,C,Z] <~: T[A,B,C,X]
    a.subst[a](refl)
  }

  /** Lift subtyping into a Function1-like type 
    * liftF1(a,r) = contra1_2(a) compose co2_2(b)
    */
  def liftF1[F[-_,+_],A,A2,R,R2](
    a: A <~: A2,
    r: R <~: R2
  ): (F[A2,R] <~: F[A,R2]) = {
    type a[-X] = F[A2,R2] <~: F[X,R2]
    type r[-X] = F[A2,X]  <~: F[A,R2]
    r.subst[r](a.subst[a](refl))
  }

  /** Lift subtyping into a function 
    * liftF2(a,b,r) = contra1_3(a) compose contra2_3(b) compose co3_3(c)
    */
  def liftF2[F[-_,-_,+_],A,A2,B,B2,R,R2](
    a: A <~: A2,
    b: B <~: B2,
    r: R <~: R2
  ): (F[A2,B2,R] <~: F[A,B,R2]) = {
    type a[-X] = F[A2,B2,R2] <~: F[X,B2,R2]
    type b[-X] = F[A2,B2,R2] <~: F[A,X, R2]
    type r[-X] = F[A2,B2,X ] <~: F[A,B, R2]
    r.subst[r](b.subst[b](a.subst[a](refl)))
  }

  /** Lift subtyping into a function 
    * liftF3(a,b,c,r) = contra1_4(a) compose contra2_4(b) compose contra3_4(c) compose co3_4(d)
    */
  def liftF3[F[-_,-_,-_,+_],A,A2,B,B2,C,C2,R,R2](
    a: A <~: A2,
    b: B <~: B2,
    c: C <~: C2,
    r: R <~: R2
  ): (F[A2,B2,C2,R] <~: F[A,B,C,R2]) = {
    type a[-X] = F[A2,B2,C2,R2] <~: F[X,B2,C2,R2]
    type b[-X] = F[A2,B2,C2,R2] <~: F[A,X, C2,R2]
    type c[-X] = F[A2,B2,C2,R2] <~: F[A,B, X, R2]
    type r[-X] = F[A2,B2,C2,X ] <~: F[A,B, C, R2]
    r.subst[r](c.subst[c](b.subst[b](a.subst[a](refl))))
  }

  /** Lift subtyping into a function */
  def liftF4[F[-_,-_,-_,-_,+_],A,A2,B,B2,C,C2,D,D2,R,R2](
    a: A <~: A2,
    b: B <~: B2,
    c: C <~: C2,
    d: D <~: D2,
    r: R <~: R2
  ): (F[A2,B2,C2,D2,R] <~: F[A,B,C,D,R2]) = {
    type a[-X] = F[A2,B2,C2,D2,R2] <~: F[X,B2,C2,D2,R2]
    type b[-X] = F[A2,B2,C2,D2,R2] <~: F[A,X, C2,D2,R2]
    type c[-X] = F[A2,B2,C2,D2,R2] <~: F[A,B, X, D2,R2]
    type d[-X] = F[A2,B2,C2,D2,R2] <~: F[A,B, C, X, R2]
    type r[-X] = F[A2,B2,C2,D2,X ] <~: F[A,B, C, D, R2]
    r.subst[r](d.subst[d](c.subst[c](b.subst[b](a.subst[a](refl)))))
  }

  /** If A <: B and B :> A then A = B */
  def bracket[A,B](
    ab : A <~: B, 
    ba : A :~> B
  ): Leibniz[A,B] = Leibniz.force[A,B]

  /** Unsafely force a claim that A is a subtype of B */
  def force[A,B]: A <~: B = new (A <~: B) { 
    def subst[F[-_]](p: F[B]) : F[A] = p.asInstanceOf[F[A]]
  }

  import Injectivity._

  def unco[F[+_]:Injective,Z,A](
    a: F[A] <~: F[Z]
  ) : (A <~: Z) = force[A,Z]

  def unco2_1[F[+_,_]:Injective2,Z,A,B](
    a: F[A,B] <~: F[Z,B]
  ) : (A <~: Z) = force[A,Z]

  def unco2_2[F[_,+_]:Injective2,Z,A,B](
    a: F[A,B] <~: F[A,Z]
  ) : (B <~: Z) = force[B,Z]

  def uncontra[F[-_]:Injective,Z,A](
    a: F[A] <~: F[Z]
  ) : (Z <~: A) = force[Z,A]

  def uncontra2_1[F[-_,_]:Injective2,Z,A,B](
    a: F[A,B] <~: F[Z,B]
  ) : (Z <~: A) = force[Z,A]

  def uncontra2_2[F[_,-_]:Injective2,Z,A,B](
    a: F[A,B] <~: F[A,Z]
  ) : (Z <~: B) = force[Z,B]
}
<|MERGE_RESOLUTION|>--- conflicted
+++ resolved
@@ -1,17 +1,11 @@
 package scalaz
 
-<<<<<<< HEAD
-/**
- * Liskov substitutability : A better <:<
- */
-=======
 
 /** Liskov substitutability: A better <:<
   * 
   * A <: B holds whenever A could be used in any negative context that expects a B.
   * (e.g. if you could pass an A into any function that expects a B.)
   */
->>>>>>> b8ef9d90
 
 
 trait Liskov[-A,+B] {
