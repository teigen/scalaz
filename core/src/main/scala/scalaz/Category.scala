--- conflicted
+++ resolved
@@ -25,235 +25,9 @@
   implicit val PartialFunctionCategory: Category[PartialFunction] =
     category[PartialFunction]
 
-<<<<<<< HEAD
   implicit val `<:<_Category` : Category[<:<] =
     category[<:<]
 
   implicit val `=:=_Category` : Category[=:=] =
     category[=:=]
-    }
-=======
-  implicit def productCategory[UX <: Hom, UY <: Hom](
-    implicit x: GeneralizedCategory {type U=UX},
-             y: GeneralizedCategory {type U=UY}
-  ) = ProductCategory[UX, UY](x, y)
-
-  sealed class MonoidCategory[M](
-    implicit monoid : Monoid[M]
-  ) extends GeneralizedCategory with Hom {
-    type L = ⊥
-    type H = ⊥
-    type C[A <: ⊥, B <: ⊥] = M
-    type U = MonoidCategory[M]
-    def id[A <: ⊥] = monoid.zero
-    def compose[A <: ⊥, B <: ⊥, C <: ⊥](m: M, n: M): M = monoid.append(m, n)
-  }
-  implicit def monoidCategory[M:Monoid] : MonoidCategory[M] = new MonoidCategory[M]
-  
-  /** The <b>Set</b> category */
-  implicit val Function1Category: Category[Function1] = new Category[Function1] {
-    def id[A] = a => a
-    def compose[X, Y, Z](f: Y => Z, g: X => Y) = f compose g   
-  }
-
-  implicit val `<:<_Category` : Category[<:<] = new Category[<:<] {
-    def compose[X, Y, Z](f: <:<[Y, Z], g: <:<[X, Y]) = f.asInstanceOf[X <:< Z]
-
-    def id[A] = implicitly[A <:< A]
-  }
-
-  implicit val `=:=_Category` : Category[=:=] = new Category[=:=] {
-    def compose[X, Y, Z](f: =:=[Y, Z], g: =:=[X, Y]) = f.asInstanceOf[X =:= Z]
-
-    def id[A] = implicitly[A =:= A]
-  }
-
-  /** The flipped Function1 type */
-  case class <=[A,B](value: B => A) extends NewType[B => A]
-
-  /** The opposite category of the <b>Set</b> category. */
-  implicit val OpCategory: Category[<=] = new Category[<=] {
-    def id[A] = <=((x: A) => x)
-    def compose[X, Y, Z](f: Y <= Z, g: X <= Y): X <= Z =
-      <=(f.value andThen g.value)
-  }
-
-  /** Isomorphism for arrows of kind * -> * -> * */
-  case class Iso[Arr[_,_], A, B](to: Arr[A, B], from: Arr[B, A])
-
-  /** Isomorphism for arrows of kind (* -> *) -> (* -> *) -> * */
-  case class Iso2[Arr[_[_], _[_]], F[_], G[_]](to: Arr[F,G], from: Arr[G,F])
-
-  /** Isomorphism for arrows of kind (* -> * -> *) -> (* -> * -> *) -> * */
-  case class Iso3[Arr[_[_,_], _[_,_]], F[_,_], G[_,_]](to: Arr[F,G], from: Arr[G,F])
-
-  /** Set isomorphism */
-  type <=>[A, B] = Iso[Function1, A, B]
-
-  /** Natural isomorphism between functors */
-  type <~>[F[_], G[_]] = Iso2[~>, F, G]
-
-  /** Isomorphism natural in both sides of a bifunctor */
-  type <~~>[F[_,_], G[_,_]] = Iso3[~~>, F, G]
-
-  /** Set isomorphism is commutative */
-  implicit def flipIso[A, B](implicit i: A <=> B): B <=> A =
-    new Iso[Function1, B, A](i.from, i.to)
-
-  /** Natural isomorphism is commutative */
-  implicit def flipFunctorIso[F[_], G[_]](implicit i: F <~> G): G <~> F =
-    new Iso2[~>, G, F](i.from, i.to)
-
-  /** Every NewType is isomorphic to its underlying type.
-      If its constructor is made implicit, we get an implicit isomorphism. */
-  implicit def newTypeIso[A, B <: NewType[A]](implicit c: A => B): A <=> B =
-    Iso(c, _.value)
-
-  /** A Functor that is not necessarily an endofunctor in the Scala category. */
-  trait GeneralizedFunctor[C[_,_], D[_,_], F[_]] {
-    def fmap[A, B](f: C[A, B]): D[F[A], F[B]]
-  }
-
-  def endoFunctorInScala[F[_]](f: Functor[F]): GeneralizedFunctor[Function1, Function1, F] =
-    new GeneralizedFunctor[Function1, Function1, F] {
-      def fmap[A, B](h: A => B): F[A] => F[B] = 
-        f.fmap(_, h)
-    }
-
-  def contravariantInScala[F[_]](f: Contravariant[F]): GeneralizedFunctor[<=, Function1, F] =
-    new GeneralizedFunctor[<=, Function1, F] {
-      def fmap[A, B](h: A <= B): F[A] => F[B] =
-        f.contramap(_, h.value)
-    }
-
-  trait GeneralizedContravariant[C[_,_], D[_,_], F[_]] {
-    def contramap[A, B](f: C[A, B]): D[F[B], F[A]]
-  }
-
-  implicit def opContravariant[R]: Contravariant[({type λ[α]=R <= α})#λ] =
-    new Contravariant[({type λ[α]=R <= α})#λ] {
-      def contramap[A, B](b: R <= A, t: B => A): R <= B =
-        <=(b.value compose t)
-    }
-
-  /** Functor composition */
-  case class Compose[F[_], G[_], Arr[_,_], X](value: F[G[X]]) extends NewType[F[G[X]]]
-
-  trait <*>[F[_], G[_]] {
-    trait In[A[_,_]] {
-      type Apply[X] = Compose[F, G, A, X]
-    }
-  }
-
-  /** Compose functors */
-  implicit def ComposeFunctors[F[_]:Functor, G[_]:Functor]: Functor[(F <*> G)#In[Function1]#Apply] =
-    new Functor[(F <*> G)#In[Function1]#Apply] {
-      def fmap[A, B](a: Compose[F, G, Function1, A], f: A => B): Compose[F, G, Function1, B] =
-        Compose(a.value map (_ map f))
-    }
-
-  /** Compose contravariants */
-  implicit def ComposeContravariants[F[_]:Contravariant, G[_]:Contravariant]: Functor[(F <*> G)#In[<=]#Apply] =
-    new Functor[(F <*> G)#In[<=]#Apply] {
-      def fmap[A, B](a: Compose[F, G, <=, A], f: A => B): Compose[F, G, <=, B] =
-        Compose(a.value contramap (_ contramap f))
-    }
-
-  /** Generalized natural transformations */
-  trait Nat[Arr[_,_], F[_], G[_]] {
-    type Apply[A] = Arr[F[A], G[A]]
-  }
-
-  type Alpha[Arr[_,_], X, Y] = ({type λ[α]=Arr[α, X]})#λ ~> ({type λ[α]=Arr[α, Y]})#λ
-
-
-  /** The Yoneda Lemma 
-  def yoneda[Arr[_,_]:Category, X, Y]: Iso[Function1, Alpha[Arr, X, Y], Arr[X, Y]] = {
-    def to(alpha: Alpha[Arr, X, Y]): Arr[X, Y] = alpha(implicitly[Category[Arr]].id)
-    def from(f: Arr[X, Y]): Alpha[Arr, X, Y] = new Alpha[Arr, X, Y] {
-      def apply[A](a: => Arr[A, X]) = f <<< a
-    }
-    Iso(to, from)
-  }
-*/
-
-  /** Fully faithful functors reflect isomorphisms */
-  def reflectIso[A1[_,_], A2[_,_], F[_], A, B](implicit c1: Category[A1], c2: Category[A2], f: GeneralizedFunctor[A2, A1, F]):
-    (On[A1, F]#Apply <~~> A2) => Iso[A1, F[A], F[B]] => Iso[A2, A, B] = 
-      (iso => { case Iso(to, from) => Iso(iso.to(to), iso.to(from)) })
-
-  type GeneralAdjunction[P[_,_], Q[_,_], F[_], U[_]] = Biff[P, F, Id]#Apply <~~> Biff[Q, Id, U]#Apply
-
-  type Adjunction[F[_], U[_]] = GeneralAdjunction[Function1, Function1, F, U]
-
-  trait Reader[R] {
-    type Apply[S] = R => S
-  }
-
-  trait Writer[R] {
-    type Apply[S] = (R, S)
-  }
-
-  /** The adjunction induced by curry and uncurry being isomorphic */
-
-  def stateAdjunction[S]: Adjunction[Writer[S]#Apply, Reader[S]#Apply] = error("crap")
-/*
-    Iso3[~~>, Biff[Function1, Writer[S]#Apply, Id]#Apply, Biff[Function1, Id, Reader[S]#Apply]#Apply](
-      new (Biff[Function1, Writer[S]#Apply, Id]#Apply ~~> Biff[Function1, Id, Reader[S]#Apply]#Apply) {
-        def apply[A,B](f: => ((S, A)) => B): A => S => B = 
-          a => s => f.apply((s, a))
-      }, new (Biff[Function1, Id, Reader[S]#Apply]#Apply ~~> Biff[Function1, Writer[S]#Apply, Id]#Apply) {
-        def apply[A,B](f: => A => S => B): ((S, A)) => B = 
-          p => f.apply(p._2)(p._1)
-      })
-*/
-
-  implicit def PartialFunctionCategory: Category[PartialFunction] = new Category[PartialFunction] {
-    def id[A] = {case a => a}
-    def compose[X, Y, Z](f: PartialFunction[Y, Z], g: PartialFunction[X, Y]) = new PartialFunction[X, Z] {
-      def isDefinedAt(x: X) = g.isDefinedAt(x) && f.isDefinedAt(g(x))
-      def apply(x: X) = f(g(x))
-    }
-  }
-
-  implicit def KleisliCategory[M[_]: Monad]: Category[({type λ[α, β]=Kleisli[M, α, β]})#λ] = new Category[({type λ[α, β]=Kleisli[M, α, β]})#λ] {
-    def id[A] = ☆(_ η)
-    def compose[X, Y, Z](f: Kleisli[M, Y, Z], g: Kleisli[M, X, Y]) = f <=< g
-  }
-
-  implicit def CokleisliCategory[M[_]: Comonad]: Category[({type λ[α, β]=Cokleisli[M, α, β]})#λ] = new Category[({type λ[α, β]=Cokleisli[M, α, β]})#λ] {
-    def id[A] = ★(_ copure)
-    def compose[X, Y, Z](f: Cokleisli[M, Y, Z], g: Cokleisli[M, X, Y]) = f =<= g 
-  }
-
-  /* Every monoid gives rise to a category 
-  implicit def MonoidCategory[M: Monoid] = new Category[PartialApply1Of3[Const2,M]#Apply] {
-    def id[A] = Const2(implicitly[Zero[M]].zero)
-    def compose[X, Y, Z](f: Const2[M, Y, Z], g: Const2[M, X, Y]) = Const2(f.value |+| g.value)
-  }
-  */
-
-  implicit def ObjectToMorphism[A, B, C](a: A): Const2[A, Unit, Unit] = Const2(a)
-  implicit def MorphismToObject[A, B, C](a: Const2[A, B, C]) = a.value
-
-  case class Discrete[X, A, B](value: X => X) extends NewType[X => X]
-
-  /** Discrete categories, whose only morphism is the identity function. */
-  implicit def DiscreteCategory[X] = new Category[({type λ[α, β]=Discrete[X, α, β]})#λ] {
-    def id[A] = Discrete(x => x)
-    def compose[A,B,C](f: Discrete[X, B, C], g: Discrete[X, A, B]) = Discrete(f.value compose g.value)
-  }
-
-  sealed class Ord2[X, A, B](implicit o: Order[X]) {
-    def compare(a: X, b: X) = a lte b
-  }
-
-  /** Every partial order gives rise to a category */
-  implicit def PosetCategory[X: Order]: Category[({type λ[α, β]=Ord2[X, α, β]})#λ] = new Category[({type λ[α, β]=Ord2[X, α, β]})#λ] {
-    def id[A] = new Ord2[X, A, A]
-    def compose[A, B, C](f: Ord2[X, B, C], g: Ord2[X, A, B]) = new Ord2[X, A, C] {
-      override def compare(a: X, b: X) = f.compare(a, b) == g.compare(a, b)
-    } 
-  }
 }
->>>>>>> d5187621
