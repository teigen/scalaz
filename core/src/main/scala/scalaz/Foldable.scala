--- conflicted
+++ resolved
@@ -1,19 +1,15 @@
 package scalaz
 
-<<<<<<< HEAD
-=======
 import Scalaz._
 
 /**
  * Data structures that can be folded.
  * Minimal complete definition: 'foldMap' or 'foldRight'.
  */
->>>>>>> d5187621
 trait Foldable[F[_]] {
   val foldr: Foldr[F]
   val foldl: Foldl[F]
 
-<<<<<<< HEAD
   import Foldable._
 
   def foldRight[A, B] =
@@ -25,36 +21,6 @@
   def deriving[G[_]](implicit n: ^**^[G, F]): Foldable[G] = {
     implicit val r: Foldr[G] = foldr.deriving[G]
     implicit val l: Foldl[G] = foldl.deriving[G]
-    foldable[G]
-=======
-  /**Combine the elements of a structure using a monoid. */
-  def fold[M: Monoid](t: F[M]): M = foldMap[M, M](t, x => x)
-
-  /**Map each element of the structure to a monoid, and combine the results. */
-  def foldMap[A, M: Monoid](t: F[A], f: A => M): M =
-    foldRight[A, M](t, mzero[M], (x, y) => f(x) |+| y)
-
-  /**Right-associative fold of a structure. */
-  def foldRight[A, B](t: F[A], z: => B, f: (A, => B) => B): B =
-    foldMap(t, (a: A) => (EndoTo(f.curried(a)(_: B)))) apply z
-
-  /**Left-associative fold of a structure. */
-  def foldLeft[A, B](t: F[A], z: B, f: (B, A) => B): B =
-    foldMap(t, (a: A) => (EndoTo(f.flip.curried(a))) σ).value(z)
-
-  /**A variant of 'foldr' that has no base case,
-   *  and thus is undefined for empty structures. */
-  def foldr1[A, B](t: F[A], f: (A, => A) => A): Option[A] = {
-    def mf(x: A, o: => Option[A]) = o.map(f(x, _)) orElse Some(x)
-    foldRight(t, None, mf)
-  }
-
-  /**A variant of 'foldl' that has no base case,
-   *  and thus may only be applied to non-empty structures. */
-  def foldl1[A, B](t: F[A], f: (A, A) => A): Option[A] = {
-    def mf(o: Option[A], x: A) = o.map(f(x, _)) orElse Some(x)
-    foldLeft(t, None, mf)
->>>>>>> d5187621
   }
 }
 
