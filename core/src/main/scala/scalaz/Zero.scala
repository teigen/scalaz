--- conflicted
+++ resolved
@@ -98,14 +98,8 @@
   implicit def ListZero[A]: Zero[List[A]] =
     zero(Nil)
 
-<<<<<<< HEAD
   implicit def Tuple1Zero[A](implicit za: Zero[A]): Zero[Tuple1[A]] =
     zero(Tuple1(za.zero))
-=======
-  implicit def MapZero[K, V: Zero]: Zero[Map[K, V]] = zero(Map.empty[K, V])
-
-  implicit def IndSeqZero[A]: Zero[IndSeq[A]] = zero(IndSeq.apply[A]())
->>>>>>> d5187621
 
   implicit def Tuple2Zero[A, B](implicit za: Zero[A], zb: Zero[B]): Zero[(A, B)] =
     zero(za.zero, zb.zero)
