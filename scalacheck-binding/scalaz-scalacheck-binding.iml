<?xml version="1.0" encoding="UTF-8"?>
<module type="JAVA_MODULE" version="4">
  <component name="FacetManager">
    <facet type="scala" name="Scala">
      <configuration>
        <option name="compilerLibraryLevel" value="Project" />
        <option name="compilerLibraryName" value="buildScala" />
        <option name="maximumHeapSize" value="1024" />
      </configuration>
    </facet>
  </component>
  <component name="NewModuleRootManager" inherit-compiler-output="false">
    <output url="file://$MODULE_DIR$/target/scala_2.9.0/classes" />
    <output-test url="file://$MODULE_DIR$/target/scala_2.9.0/test-classes" />
    <exclude-output />
    <content url="file://$MODULE_DIR$">
      <sourceFolder url="file://$MODULE_DIR$/src/main/scala" isTestSource="false" />
      <excludeFolder url="file://$MODULE_DIR$/target" />
    </content>
    <orderEntry type="inheritedJdk" />
    <orderEntry type="sourceFolder" forTests="false" />
    <orderEntry type="library" name="buildScala" level="project" />
    <orderEntry type="module" module-name="scalaz-core" />
    <orderEntry type="module-library" exported="">
      <library>
        <CLASSES>
<<<<<<< HEAD
          <root url="jar://$MODULE_DIR$/lib_managed/scala_2.9.0-1/compile/jar/test-interface-0.5.jar!/" />
        </CLASSES>
        <JAVADOC />
        <SOURCES />
      </library>
    </orderEntry>
    <orderEntry type="module-library" exported="">
      <library>
        <CLASSES>
          <root url="jar://$MODULE_DIR$/lib_managed/scala_2.9.0-1/compile/jar/scalacheck_2.9.0.RC3-1.8.jar!/" />
=======
          <root url="jar://$MODULE_DIR$/../lib/scalacheck_2.9.0.RC1-1.9-SNAPSHOT.jar!/" />
>>>>>>> 0254703f
        </CLASSES>
        <JAVADOC />
        <SOURCES />
      </library>
    </orderEntry>
  </component>
</module>
<|MERGE_RESOLUTION|>--- conflicted
+++ resolved
@@ -24,7 +24,6 @@
     <orderEntry type="module-library" exported="">
       <library>
         <CLASSES>
-<<<<<<< HEAD
           <root url="jar://$MODULE_DIR$/lib_managed/scala_2.9.0-1/compile/jar/test-interface-0.5.jar!/" />
         </CLASSES>
         <JAVADOC />
@@ -35,9 +34,6 @@
       <library>
         <CLASSES>
           <root url="jar://$MODULE_DIR$/lib_managed/scala_2.9.0-1/compile/jar/scalacheck_2.9.0.RC3-1.8.jar!/" />
-=======
-          <root url="jar://$MODULE_DIR$/../lib/scalacheck_2.9.0.RC1-1.9-SNAPSHOT.jar!/" />
->>>>>>> 0254703f
         </CLASSES>
         <JAVADOC />
         <SOURCES />
