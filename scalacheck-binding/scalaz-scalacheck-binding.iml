--- conflicted
+++ resolved
@@ -21,27 +21,6 @@
     <orderEntry type="sourceFolder" forTests="false" />
     <orderEntry type="library" name="buildScala" level="project" />
     <orderEntry type="module" module-name="scalaz-core" />
-<<<<<<< HEAD
     <orderEntry type="library" exported="" name="testScala" level="project" />
-=======
-    <orderEntry type="module-library" exported="">
-      <library>
-        <CLASSES>
-          <root url="jar://$MODULE_DIR$/lib_managed/scala_2.8.1/compile/jar/test-interface-0.5.jar!/" />
-        </CLASSES>
-        <JAVADOC />
-        <SOURCES />
-      </library>
-    </orderEntry>
-    <orderEntry type="module-library" exported="">
-      <library>
-        <CLASSES>
-          <root url="jar://$MODULE_DIR$/lib_managed/scala_2.8.1/compile/jar/scalacheck_2.8.1-1.8.jar!/" />
-        </CLASSES>
-        <JAVADOC />
-        <SOURCES />
-      </library>
-    </orderEntry>
->>>>>>> 19b3da4c
   </component>
 </module>
